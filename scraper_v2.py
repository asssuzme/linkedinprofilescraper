"""
Improved LinkedIn Profile Scraper with Debugging
"""
import asyncio
import json
import re
from pathlib import Path
from typing import Dict, List, Optional, Any
from playwright.async_api import async_playwright, Page, Browser, BrowserContext
from datetime import datetime

from config import Config
from parsers import (
    extract_text, extract_attribute, parse_duration_to_years,
    parse_connections_count, extract_company_id, clean_url,
    normalize_linkedin_url, extract_email_from_text, extract_phone_from_text,
    split_name
)


class LinkedInScraperV2:
    """Improved scraper with better debugging and multiple selector fallbacks"""

    def __init__(self, headless: bool = True, debug: bool = False):
        self.headless = headless
        self.debug = debug
        self.browser: Optional[Browser] = None
        self.context: Optional[BrowserContext] = None
        self.page: Optional[Page] = None
        self.screenshot_dir = Path('screenshots')
        self.screenshot_dir.mkdir(exist_ok=True)

    def log(self, message: str):
        """Debug logging"""
        if self.debug or not self.headless:
            print(f"[DEBUG] {message}")

    async def screenshot(self, name: str):
        """Take a screenshot for debugging"""
        if self.page and (self.debug or not self.headless):
            timestamp = datetime.now().strftime('%Y%m%d_%H%M%S')
            path = self.screenshot_dir / f"{name}_{timestamp}.png"
            await self.page.screenshot(path=str(path))
            self.log(f"Screenshot saved: {path}")

    async def initialize(self):
        """Initialize browser with better anti-detection"""
        self.log("Initializing browser...")
        playwright = await async_playwright().start()

        launch_options = {
            'headless': self.headless,
            'args': [
                '--disable-blink-features=AutomationControlled',
                '--disable-dev-shm-usage',
                '--no-sandbox',
                '--disable-setuid-sandbox',
                '--disable-web-security',
                '--disable-features=IsolateOrigins,site-per-process',
            ]
        }

        # Resolve Chromium path on macOS if provided via env or default cache
        import os, platform
        browsers_path = os.environ.get('PLAYWRIGHT_BROWSERS_PATH')
        if not browsers_path and platform.system() == 'Darwin':
            browsers_path = os.path.expanduser('~/Library/Caches/ms-playwright')
        if browsers_path and platform.system() == 'Darwin':
            # Try common installed folder name pattern
            try:
                from glob import glob
                candidates = glob(os.path.join(browsers_path, 'chromium-*', 'Chromium.app', 'Contents', 'MacOS', 'Chromium'))
                if candidates:
                    launch_options['executable_path'] = candidates[0]
                    self.log(f"Using Chromium binary: {launch_options['executable_path']}")
            except Exception as _:
                pass

        proxy_config = Config.get_proxy_config()
        if proxy_config:
            launch_options['proxy'] = proxy_config

        self.browser = await playwright.chromium.launch(**launch_options)

        self.context = await self.browser.new_context(
            viewport={'width': 1920, 'height': 1080},
            user_agent='Mozilla/5.0 (Macintosh; Intel Mac OS X 10_15_7) AppleWebKit/537.36 (KHTML, like Gecko) Chrome/120.0.0.0 Safari/537.36',
            locale='en-US',
            timezone_id='America/New_York',
            ignore_https_errors=True,
        )

        await self.context.set_extra_http_headers({
            'Accept-Language': 'en-US,en;q=0.9',
            'Accept': 'text/html,application/xhtml+xml,application/xml;q=0.9,image/webp,*/*;q=0.8',
        })

        self.page = await self.context.new_page()

        # Enhanced anti-detection
        await self.page.add_init_script("""
            Object.defineProperty(navigator, 'webdriver', {
                get: () => undefined
            });
            Object.defineProperty(navigator, 'plugins', {
                get: () => [1, 2, 3, 4, 5]
            });
            Object.defineProperty(navigator, 'languages', {
                get: () => ['en-US', 'en']
            });
            window.chrome = { runtime: {} };
        """)

        self.log("Browser initialized")

    async def login_with_cookies(self, cookies_path: str):
        """Login using saved cookies with better error handling"""
        self.log(f"Loading cookies from {cookies_path}...")

        cookies_file = Path(cookies_path)
        if not cookies_file.exists():
            raise FileNotFoundError(f"Cookies file not found: {cookies_path}")

        with open(cookies_file, 'r') as f:
            cookies = json.load(f)

        self.log(f"Loaded {len(cookies)} cookies")

        # Add cookies
        await self.context.add_cookies(cookies)

        # Test authentication by visiting feed
        self.log("Testing authentication...")
        await self.page.goto('https://www.linkedin.com/feed/', wait_until='domcontentloaded', timeout=30000)
        await asyncio.sleep(3)

        await self.screenshot("after_cookie_login")

        # Check if we're logged in
        current_url = self.page.url
        self.log(f"Current URL after cookie load: {current_url}")

        if 'login' in current_url or 'authwall' in current_url:
            raise Exception("Cookies are invalid or expired - LinkedIn is showing login page")

        self.log("✓ Successfully authenticated with cookies")

    async def scrape_profile(self, profile_url: str) -> Dict[str, Any]:
        """Scrape profile with better error handling and multiple selector fallbacks"""
        print(f"\n{'='*60}")
        print(f"Scraping: {profile_url}")
        print(f"{'='*60}\n")

        profile_url = normalize_linkedin_url(profile_url)

        # Navigate to profile
        self.log("Navigating to profile...")
        try:
            await self.page.goto(profile_url, wait_until='domcontentloaded', timeout=30000)
            await asyncio.sleep(3)
        except Exception as e:
            self.log(f"Navigation error: {e}")
            await self.screenshot("navigation_error")
            raise

        await self.screenshot("profile_loaded")

        # Check if we hit an auth wall
        if 'authwall' in self.page.url or 'login' in self.page.url:
            self.log("⚠️  Hit authentication wall - cookies may be expired")
            await self.screenshot("authwall")
            raise Exception("Authentication required - please refresh cookies")

        # Scroll to load dynamic content
        self.log("Scrolling to load content...")
        await self._scroll_page()
        await self.screenshot("after_scroll")

<<<<<<< HEAD
        # Debug: Save HTML to inspect structure
        try:
            html_content = await self.page.content()
            debug_html_path = self.screenshot_dir / f"page_html_{datetime.now().strftime('%Y%m%d_%H%M%S')}.html"
            with open(debug_html_path, 'w', encoding='utf-8') as f:
                f.write(html_content)
            self.log(f"Saved page HTML for debugging: {debug_html_path}")
        except Exception as e:
            self.log(f"Could not save HTML: {e}")
=======
        # Wait for skeleton loaders to disappear and content to load
        self.log("Waiting for content to finish loading...")
        try:
            # Wait for skeleton loaders to disappear (they have class "skeleton")
            await self.page.wait_for_function(
                '''() => {
                    const skeletons = document.querySelectorAll('[class*="skeleton"]');
                    return skeletons.length === 0 ||
                           Array.from(skeletons).every(s => s.offsetParent === null);
                }''',
                timeout=10000
            )
            self.log("✓ Skeleton loaders disappeared")
        except:
            self.log("⚠️ Timeout waiting for skeletons to disappear, continuing anyway")

        # Additional wait and scroll to trigger lazy load
        await asyncio.sleep(3)
        await self.page.evaluate('window.scrollTo(0, document.body.scrollHeight)')
        await asyncio.sleep(2)
        await self.page.evaluate('window.scrollTo(0, 0)')
        await asyncio.sleep(1)

        await self.screenshot("content_loaded")
        self.log("✓ Content should be loaded now")
>>>>>>> 85c363f2

        # Extract data with multiple fallbacks
        profile_data = {'linkedinUrl': profile_url}

        self.log("Extracting basic info...")

        # DEBUG: Find and log connection count text
        try:
            conn_debug = await self.page.evaluate('''() => {
                const text = document.body.textContent;
                const match = text.match(/\\d+\\s*connection/i);
                return match ? match[0] : "No connection text found";
            }''')
            self.log(f"DEBUG - Connection text in page: '{conn_debug}'")
        except Exception as e:
            self.log(f"DEBUG - Connection search failed: {e}")

        profile_data.update(await self._extract_basic_info_v2())

        self.log("Extracting profile pictures...")
        profile_data.update(await self._extract_profile_pictures_v2())

        self.log("Extracting about section...")
        profile_data['about'] = await self._extract_about_v2()

        self.log("Extracting current job...")
        profile_data.update(await self._extract_current_job_v2())

        self.log("Extracting experiences...")

        # DEBUG: Check if Experience section exists in DOM
        try:
            exp_debug = await self.page.evaluate('''() => {
                const text = document.body.textContent;
                if (text.includes('Experience')) {
                    // Find all section/div elements
                    const sections = Array.from(document.querySelectorAll('section, div')).filter(el => {
                        const txt = el.textContent || '';
                        return txt.includes('GigFloww') || txt.includes('Co-Founder');
                    });
                    if (sections.length > 0) {
                        const first = sections[0];
                        return `Found ${sections.length} elements with experience content. First element tag: ${first.tagName}, classes: ${first.className}, id: ${first.id}`;
                    }
                }
                return "Experience section not found";
            }''')
            self.log(f"DEBUG - Experience section: {exp_debug}")
        except Exception as e:
            self.log(f"DEBUG - Experience search failed: {e}")

        profile_data['experiences'] = await self._extract_experiences_v2()

        self.log("Extracting education...")
        profile_data['educations'] = await self._extract_education_v2()

        self.log("Extracting skills...")

        # DEBUG: Check if Skills section exists in DOM
        try:
            skills_debug = await self.page.evaluate('''() => {
                const text = document.body.textContent;
                if (text.includes('Skills') || text.includes('Human Resources')) {
                    const sections = Array.from(document.querySelectorAll('section, div')).filter(el => {
                        const txt = el.textContent || '';
                        return txt.includes('Human Resources') || txt.includes('Online Lead Generation');
                    });
                    if (sections.length > 0) {
                        const first = sections[0];
                        return `Found ${sections.length} elements with skills content. First element tag: ${first.tagName}, classes: ${first.className}, id: ${first.id}`;
                    }
                }
                return "Skills section not found";
            }''')
            self.log(f"DEBUG - Skills section: {skills_debug}")
        except Exception as e:
            self.log(f"DEBUG - Skills search failed: {e}")

        profile_data.update(await self._extract_skills_v2())

        # Contact info
        profile_data['email'] = None
        profile_data['mobileNumber'] = None

        # Placeholders for other sections
        profile_data['licenseAndCertificates'] = []
        profile_data['languages'] = []
        profile_data['honorsAndAwards'] = []
        profile_data['volunteerAndAwards'] = []
        profile_data['projects'] = []
        profile_data['publications'] = []
        profile_data['patents'] = []
        profile_data['courses'] = []
        profile_data['testScores'] = []
        profile_data['organizations'] = []
        profile_data['volunteerCauses'] = []
        profile_data['verifications'] = []
        profile_data['promos'] = []
        profile_data['highlights'] = []
        profile_data['interests'] = []
        profile_data['recommendations'] = []
        profile_data['updates'] = []

        print(f"\n✓ Successfully scraped: {profile_data.get('fullName', 'Unknown')}")
        print(f"  - Name: {profile_data.get('fullName')}")
        print(f"  - Headline: {profile_data.get('headline')}")
        print(f"  - Location: {profile_data.get('addressWithCountry')}")
        print(f"  - Connections: {profile_data.get('connections')}")
        print(f"  - Experiences: {len(profile_data.get('experiences', []))}")
        print(f"  - Education: {len(profile_data.get('educations', []))}")
        print(f"  - Skills: {len(profile_data.get('skills', []))}")

        return profile_data

    async def _scroll_page(self):
        """Scroll page to load dynamic content"""
        for i in range(3):
            await self.page.evaluate(f'window.scrollTo(0, {(i + 1) * 800})')
            await asyncio.sleep(0.5)
        await self.page.evaluate('window.scrollTo(0, document.body.scrollHeight)')
        await asyncio.sleep(1)
        await self.page.evaluate('window.scrollTo(0, 0)')
        await asyncio.sleep(0.5)

    async def _extract_basic_info_v2(self) -> Dict[str, Any]:
        """Extract basic info with multiple selector fallbacks"""
        data = {}

        try:
            # Full name - try multiple selectors
            # First wait for any h1 to appear
            try:
                await self.page.wait_for_selector('h1', timeout=10000, state='visible')
            except:
                pass

            name_selectors = [
                'h1.text-heading-xlarge',
                'h1[class*="text-heading-xlarge"]',
                'h1[class*="text-heading"]',
                '.pv-text-details__left-panel h1',
                'section.top-card h1',
                'div[data-section="profile-top-card"] h1',
                'main h1',
                'h1.inline.t-24.t-black.t-normal.break-words',
                'h1',
            ]

            full_name = ""
            for selector in name_selectors:
                try:
                    elem = await self.page.query_selector(selector)
                    if elem:
                        # Try inner_text first (more reliable)
                        try:
                            full_name = await elem.inner_text()
                            full_name = full_name.strip()
                        except:
                            full_name = await extract_text(elem)
                        
                        if full_name and len(full_name) > 1:
                            self.log(f"Found name with selector: {selector} -> {full_name}")
                            break
                except:
                    continue

            data['fullName'] = full_name
            first_name, last_name = split_name(full_name)
            data['firstName'] = first_name
            data['lastName'] = last_name

            # Headline - multiple selectors
            headline_selectors = [
                'div.text-body-medium.break-words',
                'div[class*="text-body-medium"]',
                '.pv-text-details__left-panel .text-body-medium',
                'section.top-card div[class*="text-body"]',
            ]

            headline = ""
            for selector in headline_selectors:
                try:
                    elem = await self.page.query_selector(selector)
                    if elem:
                        headline = await extract_text(elem)
                        if headline and headline != full_name:  # Make sure it's not the name
                            self.log(f"Found headline with selector: {selector}")
                            break
                except:
                    continue

            data['headline'] = headline

            # Location - multiple selectors
            location_selectors = [
                'span.text-body-small.inline.t-black--light.break-words',
                'span[class*="text-body-small"]',
                '.pv-text-details__left-panel span.text-body-small',
                'section.top-card span[class*="text-body-small"]',
            ]

            location = ""
            for selector in location_selectors:
                try:
                    elem = await self.page.query_selector(selector)
                    if elem:
                        location = await extract_text(elem)
                        if location and ',' in location:  # Locations usually have commas
                            self.log(f"Found location with selector: {selector}")
                            break
                except:
                    continue

            data['addressWithCountry'] = location

            if location:
                parts = [p.strip() for p in location.split(',')]
                if len(parts) >= 2:
                    data['addressCountryOnly'] = parts[-1]
                    data['addressWithoutCountry'] = ', '.join(parts[:-1])
                else:
                    data['addressCountryOnly'] = location
                    data['addressWithoutCountry'] = ""
            else:
                data['addressCountryOnly'] = ""
                data['addressWithoutCountry'] = ""

            # Connections/Followers
            data['connections'] = 0
            data['followers'] = 0

            try:
                # Try to find connection count
                conn_text = await self.page.inner_text('li:has-text("connection")', timeout=2000)
                data['connections'] = parse_connections_count(conn_text)
                self.log(f"Found connections: {data['connections']}")
            except:
                pass

            try:
                # Try to find follower count
                follower_text = await self.page.inner_text('li:has-text("follower")', timeout=2000)
                data['followers'] = parse_connections_count(follower_text)
                self.log(f"Found followers: {data['followers']}")
            except:
                pass

            # Public identifier
            url_match = re.search(r'/in/([^/?]+)', self.page.url)
            data['publicIdentifier'] = url_match.group(1) if url_match else ""

            data['urn'] = ""
            data['openConnection'] = False

        except Exception as e:
            self.log(f"Error in _extract_basic_info_v2: {e}")
            import traceback
            traceback.print_exc()

        return data

    async def _extract_profile_pictures_v2(self) -> Dict[str, Any]:
        """Extract profile pictures with fallbacks"""
        data = {
            'profilePic': "",
            'profilePicHighQuality': "",
            'profilePicAllDimensions': []
        }

        try:
            img_selectors = [
                'img.pv-top-card-profile-picture__image',
                'img[class*="profile-picture"]',
                'button[aria-label*="View"] img',
                'img.pv-top-card--photo',
            ]

            for selector in img_selectors:
                try:
                    img_elem = await self.page.query_selector(selector)
                    if img_elem:
                        src = await extract_attribute(img_elem, 'src')
                        if src and 'profile' in src.lower():
                            self.log(f"Found profile pic with selector: {selector}")
                            data['profilePic'] = src
                            data['profilePicHighQuality'] = src
                            data['profilePicAllDimensions'] = [
                                {'width': 200, 'height': 200, 'url': src}
                            ]
                            break
                except:
                    continue
        except Exception as e:
            self.log(f"Error extracting profile pictures: {e}")

        return data

    async def _extract_about_v2(self) -> str:
        """Extract about section with fallbacks"""
        try:
            # Try to expand "see more"
            try:
                show_more = await self.page.query_selector('button:has-text("see more")', timeout=1000)
                if show_more:
                    await show_more.click()
                    await asyncio.sleep(0.5)
            except:
                pass

            about_selectors = [
                'section:has(div#about) div.display-flex span[aria-hidden="true"]',
                'section[data-section="summary"] span[aria-hidden="true"]',
                '#about-this-profile-entrypoint span',
                'section:has-text("About") span[aria-hidden="true"]',
            ]

            for selector in about_selectors:
                try:
                    elem = await self.page.query_selector(selector)
                    if elem:
                        text = await extract_text(elem)
                        if text and len(text) > 20:  # About sections are usually longer
                            self.log(f"Found about with selector: {selector}")
                            return text
                except:
                    continue
        except Exception as e:
            self.log(f"Error extracting about: {e}")

        return ""

    async def _extract_current_job_v2(self) -> Dict[str, Any]:
        """Extract current job info"""
        data = {
            'jobTitle': "",
            'companyName': "",
            'companyIndustry': "",
            'companyWebsite': "",
            'companyLinkedin': "",
            'companyFoundedIn': None,
            'companySize': "",
            'currentJobDuration': "",
            'currentJobDurationInYrs': 0.0
        }

        try:
            # Find experience section
            exp_section = await self.page.query_selector('section:has(div#experience)')
            if exp_section:
                # Get first experience item
                first_exp = await exp_section.query_selector('li')
                if first_exp:
                    # Job title
                    title_elem = await first_exp.query_selector('div[class*="display-flex"] span[aria-hidden="true"]')
                    if title_elem:
                        data['jobTitle'] = await extract_text(title_elem)

                    # Company name
                    company_elem = await first_exp.query_selector('span.t-14 span[aria-hidden="true"]')
                    if company_elem:
                        company_text = await extract_text(company_elem)
                        data['companyName'] = company_text.split(' · ')[0].strip() if ' · ' in company_text else company_text

                    self.log(f"Found current job: {data['jobTitle']} at {data['companyName']}")
        except Exception as e:
            self.log(f"Error extracting current job: {e}")

        return data

    async def _extract_experiences_v2(self) -> List[Dict[str, Any]]:
        """Extract work experiences"""
        experiences = []

        try:
            # Try multiple selectors for experience section
            exp_selectors = [
                'section:has(div#experience)',
                'section[data-section="experience"]',
                'section#experience',
                'section.artdeco-card:has-text("Experience")',
                'section:has-text("Experience")',
            ]
            
            exp_section = None
            for selector in exp_selectors:
                try:
                    exp_section = await self.page.query_selector(selector)
                    if exp_section:
                        self.log(f"Found experience section with selector: {selector}")
                        break
                except:
                    continue
            
            if exp_section:
                exp_items = await exp_section.query_selector_all('li')
                self.log(f"Found {len(exp_items)} experience items")
                
                # If no items with li, try other patterns
                if len(exp_items) == 0:
                    exp_items = await exp_section.query_selector_all('div[class*="experience"]')
                    self.log(f"Trying alternative selector, found {len(exp_items)} items")

                for item in exp_items[:5]:  # Limit to first 5
                    try:
                        title_elem = await item.query_selector('div span[aria-hidden="true"]')
                        company_elem = await item.query_selector('span.t-14 span[aria-hidden="true"]')

                        if title_elem:
                            title = await extract_text(title_elem)
                            company = await extract_text(company_elem) if company_elem else ""

                            experiences.append({
                                'title': title,
                                'company': company,
                                'companyId': "",
                                'companyUrn': "",
                                'companyLink1': "",
                                'logo': "",
                                'subtitle': "",
                                'caption': "",
                                'breakdown': False,
                                'subComponents': []
                            })
                    except:
                        continue
        except Exception as e:
            self.log(f"Error extracting experiences: {e}")
            import traceback
            self.log(f"Traceback: {traceback.format_exc()}")

        if len(experiences) == 0:
            self.log("⚠️ No experiences found - section might not be visible or selectors need updating")
        
        return experiences

    async def _extract_education_v2(self) -> List[Dict[str, Any]]:
        """Extract education"""
        educations = []

        try:
            # Try multiple selectors for education section
            edu_selectors = [
                'section:has(div#education)',
                'section[data-section="education"]',
                'section#education',
                'section.artdeco-card:has-text("Education")',
                'section:has-text("Education")',
            ]
            
            edu_section = None
            for selector in edu_selectors:
                try:
                    edu_section = await self.page.query_selector(selector)
                    if edu_section:
                        self.log(f"Found education section with selector: {selector}")
                        break
                except:
                    continue
            
            if edu_section:
                edu_items = await edu_section.query_selector_all('li')
                self.log(f"Found {len(edu_items)} education items")
                
                if len(edu_items) == 0:
                    edu_items = await edu_section.query_selector_all('div[class*="education"]')
                    self.log(f"Trying alternative selector, found {len(edu_items)} items")

                for item in edu_items:
                    try:
                        title_elem = await item.query_selector('div span[aria-hidden="true"]')
                        subtitle_elem = await item.query_selector('span.t-14 span[aria-hidden="true"]')

                        if title_elem:
                            title = await extract_text(title_elem)
                            subtitle = await extract_text(subtitle_elem) if subtitle_elem else ""

                            educations.append({
                                'title': title,
                                'subtitle': subtitle,
                                'companyId': "",
                                'companyUrn': "",
                                'companyLink1': "",
                                'logo': "",
                                'caption': "",
                                'breakdown': False,
                                'subComponents': []
                            })
                    except:
                        continue
        except Exception as e:
            self.log(f"Error extracting education: {e}")
            import traceback
            self.log(f"Traceback: {traceback.format_exc()}")

        if len(educations) == 0:
            self.log("⚠️ No education found - section might not be visible or selectors need updating")
        
        return educations

    async def _extract_skills_v2(self) -> Dict[str, Any]:
        """Extract skills"""
        skills_data = {
            'skills': [],
            'topSkillsByEndorsements': ""
        }

        try:
            # Try multiple selectors for skills section
            skills_selectors = [
                'section:has-text("Skills")',
                'section[data-section="skills"]',
                'section#skills',
                'section.artdeco-card:has-text("Skills")',
                'section:has(div#skills)',
            ]
            
            skills_section = None
            for selector in skills_selectors:
                try:
                    skills_section = await self.page.query_selector(selector)
                    if skills_section:
                        self.log(f"Found skills section with selector: {selector}")
                        break
                except:
                    continue
            
            if skills_section:
                skill_items = await skills_section.query_selector_all('li')
                self.log(f"Found {len(skill_items)} skill items")
                
                if len(skill_items) == 0:
                    skill_items = await skills_section.query_selector_all('span[class*="skill"]')
                    self.log(f"Trying alternative selector, found {len(skill_items)} items")

                skill_names = []
                for item in skill_items[:10]:  # Limit to top 10
                    try:
                        skill_elem = await item.query_selector('span[aria-hidden="true"]')
                        if skill_elem:
                            skill_name = await extract_text(skill_elem)
                            if skill_name:
                                skill_names.append(skill_name)
                                skills_data['skills'].append({
                                    'title': skill_name,
                                    'subComponents': [{'description': []}]
                                })
                    except:
                        continue

                skills_data['topSkillsByEndorsements'] = ', '.join(skill_names[:5])
        except Exception as e:
            self.log(f"Error extracting skills: {e}")
            import traceback
            self.log(f"Traceback: {traceback.format_exc()}")

        if len(skills_data['skills']) == 0:
            self.log("⚠️ No skills found - section might not be visible or selectors need updating")
        
        return skills_data

    async def close(self):
        """Close browser"""
        if self.browser:
            await self.browser.close()
            self.log("Browser closed")<|MERGE_RESOLUTION|>--- conflicted
+++ resolved
@@ -176,17 +176,6 @@
         await self._scroll_page()
         await self.screenshot("after_scroll")
 
-<<<<<<< HEAD
-        # Debug: Save HTML to inspect structure
-        try:
-            html_content = await self.page.content()
-            debug_html_path = self.screenshot_dir / f"page_html_{datetime.now().strftime('%Y%m%d_%H%M%S')}.html"
-            with open(debug_html_path, 'w', encoding='utf-8') as f:
-                f.write(html_content)
-            self.log(f"Saved page HTML for debugging: {debug_html_path}")
-        except Exception as e:
-            self.log(f"Could not save HTML: {e}")
-=======
         # Wait for skeleton loaders to disappear and content to load
         self.log("Waiting for content to finish loading...")
         try:
@@ -212,7 +201,6 @@
 
         await self.screenshot("content_loaded")
         self.log("✓ Content should be loaded now")
->>>>>>> 85c363f2
 
         # Extract data with multiple fallbacks
         profile_data = {'linkedinUrl': profile_url}
